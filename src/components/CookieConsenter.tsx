--- conflicted
+++ resolved
@@ -155,16 +155,11 @@
                   href={privacyPolicyUrl}
                   target="_blank"
                   rel="noopener noreferrer"
-<<<<<<< HEAD
-                  className={cn(
-                    "text-xs",
-=======
                   className={`text-xs text-right ${
->>>>>>> 503d1bc8
                     theme === "light"
                       ? "text-gray-500 hover:text-gray-700"
                       : "text-gray-400 hover:text-gray-200"
-                  )}
+                  }`}
                 >
                   {tFunction("privacyPolicyText")}
                 </a>
@@ -547,11 +542,7 @@
                 href={privacyPolicyUrl}
                 target="_blank"
                 rel="noopener noreferrer"
-<<<<<<< HEAD
-                className={privacyLinkClasses}
-=======
                 className={`${privacyLinkClasses.trim()} text-right`}
->>>>>>> 503d1bc8
               >
                 {tFunction("privacyPolicyText")}
               </a>
@@ -570,11 +561,7 @@
                 href={privacyPolicyUrl}
                 target="_blank"
                 rel="noopener noreferrer"
-<<<<<<< HEAD
-                className={privacyLinkClasses}
-=======
                 className={`${privacyLinkClasses.trim()} mr-auto`}
->>>>>>> 503d1bc8
               >
                 {tFunction("privacyPolicyText")}
               </a>
